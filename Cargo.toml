[workspace]
members = [
    "border-core",
    "border-tensorboard",
    "border-mlflow-tracking",
    "border-py-gym-env",
    "border-tch-agent",
    "border-candle-agent",
    "border-derive",
    "border-atari-env",
    "border-async-trainer",
    "border",
]
exclude = ["docker/"]

[workspace.package]
version = "0.0.6"
edition = "2018"
rust-version = "1.70"
description = "Reinforcement learning library"
repository = "https://github.com/laboroai/border"
keywords = ["Reinforcement learning"]
categories = ["science"]
license = "MIT OR Apache-2.0"

[workspace.dependencies]
clap = "2.33.3"
csv = "1.1.5"
fastrand = "1.4.0"
tch = "0.8.0"
anyhow = "1.0.38"
crossbeam-channel = "0.5.1"
serde_yaml = "0.8.7"
aquamarine = "0.1"
log = "0.4"
dirs = "3.0.2"
thiserror = "1.0"
serde = "1.0.194"
serde_json = "^1.0.114"
numpy = "0.14.1"
env_logger = "0.8.2"
tempdir = "0.3.7"
num-traits = "0.2.14"
tensorboard-rs = "0.2.4"
pyo3 = { version = "=0.14.5", default-features=false }
ndarray = "0.15.1"
chrono = "0.4"
segment-tree = "2.0.0"
image = "0.23.14"
candle-core = "0.2.2"
candle-nn = "0.2.2"
<<<<<<< HEAD
rand = "0.8.5"
itertools = "0.12.1"
ordered-float = "4.2.0"
=======
reqwest = { version = "0.11.26", features = ["json", "blocking"] }
>>>>>>> 7ce76a76
<|MERGE_RESOLUTION|>--- conflicted
+++ resolved
@@ -49,10 +49,7 @@
 image = "0.23.14"
 candle-core = "0.2.2"
 candle-nn = "0.2.2"
-<<<<<<< HEAD
 rand = "0.8.5"
 itertools = "0.12.1"
 ordered-float = "4.2.0"
-=======
-reqwest = { version = "0.11.26", features = ["json", "blocking"] }
->>>>>>> 7ce76a76
+reqwest = { version = "0.11.26", features = ["json", "blocking"] }