use anyhow::Result;
use border_core::{
    Agent, Configurable, DefaultEvaluator, Evaluator as _, NullReplayBuffer, Policy,
};
use border_py_gym_env::{
    ndarray::{NdarrayConverter, NdarrayConverterConfig},
    GymEnv, GymEnvConfig, GymEnvConverter,
};
use ndarray::Array;
use serde::Deserialize;
use std::default::Default;

type Env = GymEnv<NdarrayConverter>;
type Evaluator = DefaultEvaluator<Env>;
type Obs = <NdarrayConverter as GymEnvConverter>::Obs;
type Act = <NdarrayConverter as GymEnvConverter>::Act;

#[derive(Clone, Deserialize)]
struct RandomPolicyConfig;

struct RandomPolicy;

impl Policy<Env> for RandomPolicy {
    fn sample(&mut self, _: &Obs) -> Act {
        Act::new_cont(
            Array::from(
                (0..8)
                    .map(|_| 2f32 * fastrand::f32() - 1f32)
                    .collect::<Vec<_>>(),
            )
            .into_dyn(),
        )
    }
}

impl Configurable for RandomPolicy {
    type Config = RandomPolicyConfig;

    fn build(_config: Self::Config) -> Self {
        Self
    }
}

impl Agent<Env, NullReplayBuffer> for RandomPolicy {}

fn main() -> Result<()> {
    env_logger::Builder::from_env(env_logger::Env::default().default_filter_or("info")).init();
    fastrand::seed(42);

    let env_config = GymEnvConfig::default()
        .name("Ant-v4".to_string())
        .converter_config(NdarrayConverterConfig {})
        .render_mode(Some("human".to_string()));
    let mut policy = Box::new(RandomPolicy) as _;

    let _ = Evaluator::new(&env_config, 42, 5)?.evaluate(&mut policy);

    Ok(())
}

#[test]
fn test_random_ant() -> Result<()> {
    fastrand::seed(42);

    let env_config = GymEnvConfig::default()
        .name("Ant-v4".to_string())
        .converter_config(NdarrayConverterConfig {});
    let mut policy = Box::new(RandomPolicy) as _;

<<<<<<< HEAD
    let _ = Evaluator::new(&env_config, 42, 5)?.evaluate(&mut policy);
=======
    let _ = Evaluator::new(&env_config, 0, 1)?.evaluate(&mut policy);

    Ok(())
>>>>>>> 74c01265
}<|MERGE_RESOLUTION|>--- conflicted
+++ resolved
@@ -67,11 +67,7 @@
         .converter_config(NdarrayConverterConfig {});
     let mut policy = Box::new(RandomPolicy) as _;
 
-<<<<<<< HEAD
-    let _ = Evaluator::new(&env_config, 42, 5)?.evaluate(&mut policy);
-=======
     let _ = Evaluator::new(&env_config, 0, 1)?.evaluate(&mut policy);
 
     Ok(())
->>>>>>> 74c01265
 }