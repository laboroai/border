use anyhow::Result;
use border_core::{
    generic_replay_buffer::{
        BatchBase, SimpleReplayBuffer, SimpleReplayBufferConfig, SimpleStepProcessor,
        SimpleStepProcessorConfig,
    },
    record::Recorder,
    Agent, Configurable, DefaultEvaluator, Env as _, Evaluator as _, ReplayBufferBase,
    StepProcessor, Trainer, TrainerConfig,
};
use border_mlflow_tracking::MlflowTrackingClient;
use border_py_gym_env::{
    ArrayObsFilter, DiscreteActFilter, GymActFilter, GymEnv, GymEnvConfig, GymObsFilter,
};
use border_tch_agent::{
    dqn::{Dqn, DqnConfig, DqnModelConfig},
    mlp::{Mlp, MlpConfig},
    util::{vec_to_tensor, CriticLoss},
    TensorBatch,
};
use border_tensorboard::TensorboardRecorder;
use clap::Parser;
use ndarray::ArrayD;
use serde::Serialize;
use std::convert::TryFrom;
use tch::Tensor;

const DIM_OBS: i64 = 4;
const DIM_ACT: i64 = 2;
const LR_CRITIC: f64 = 0.001;
const DISCOUNT_FACTOR: f64 = 0.99;
const BATCH_SIZE: usize = 64;
const WARMUP_PERIOD: usize = 100;
const N_UPDATES_PER_OPT: usize = 1;
const TAU: f64 = 0.01;
const OPT_INTERVAL: usize = 1;
const MAX_OPTS: usize = 10000;
const EVAL_INTERVAL: usize = 1000;
const REPLAY_BUFFER_CAPACITY: usize = 10000;
const N_EPISODES_PER_EVAL: usize = 5;
const CRITIC_LOSS: CriticLoss = CriticLoss::Mse;
const ENV_NAME: &str = "CartPole-v0";
const MODEL_DIR: &str = "./border/examples/gym/model/tch/dqn_cartpole";
const MLFLOW_EXPERIMENT_NAME: &str = "Gym";
const MLFLOW_RUN_NAME: &str = "dqn_cartpole_tch";
const MLFLOW_TAGS: &[(&str, &str)] = &[("env", "cartpole"), ("algo", "dqn"), ("backend", "tch")];

mod obs_act_types {
    use super::*;

    #[derive(Clone, Debug)]
    pub struct Obs(ArrayD<f32>);

    impl border_core::Obs for Obs {
        fn len(&self) -> usize {
            self.0.shape()[0]
        }
    }

    impl From<ArrayD<f32>> for Obs {
        fn from(obs: ArrayD<f32>) -> Self {
            Obs(obs)
        }
    }

    impl From<Obs> for Tensor {
        fn from(obs: Obs) -> Tensor {
            Tensor::try_from(&obs.0).unwrap()
        }
    }

    pub struct ObsBatch(TensorBatch);

    impl BatchBase for ObsBatch {
        fn new(capacity: usize) -> Self {
            Self(TensorBatch::new(capacity))
        }

        fn push(&mut self, i: usize, data: Self) {
            self.0.push(i, data.0)
        }

        fn sample(&self, ixs: &Vec<usize>) -> Self {
            let buf = self.0.sample(ixs);
            Self(buf)
        }
    }

    impl From<Obs> for ObsBatch {
        fn from(obs: Obs) -> Self {
            let tensor = obs.into();
            Self(TensorBatch::from_tensor(tensor))
        }
    }

    impl From<ObsBatch> for Tensor {
        fn from(b: ObsBatch) -> Self {
            b.0.into()
        }
    }

    #[derive(Clone, Debug)]
    pub struct Act(Vec<i32>);

    impl border_core::Act for Act {}

    impl From<Act> for Vec<i32> {
        fn from(value: Act) -> Self {
            value.0
        }
    }

    impl From<Tensor> for Act {
        // `t` must be a 1-dimentional tensor of `f32`
        fn from(t: Tensor) -> Self {
            let data = Vec::<i64>::try_from(&t.flatten(0, -1))
                .expect("Failed to convert from Tensor to Vec");
            let data = data.iter().map(|&e| e as i32).collect();
            Act(data)
        }
    }

    pub struct ActBatch(TensorBatch);

    impl BatchBase for ActBatch {
        fn new(capacity: usize) -> Self {
            Self(TensorBatch::new(capacity))
        }

        fn push(&mut self, i: usize, data: Self) {
            self.0.push(i, data.0)
        }

        fn sample(&self, ixs: &Vec<usize>) -> Self {
            let buf = self.0.sample(ixs);
            Self(buf)
        }
    }

    impl From<Act> for ActBatch {
        fn from(act: Act) -> Self {
            let t = vec_to_tensor::<_, i64>(act.0, true);
            Self(TensorBatch::from_tensor(t))
        }
    }

    // Required by Dqn
    impl From<ActBatch> for Tensor {
        fn from(act: ActBatch) -> Self {
            act.0.into()
        }
    }

    type PyObsDtype = f32;
    pub type ObsFilter = ArrayObsFilter<PyObsDtype, f32, Obs>;
    pub type ActFilter = DiscreteActFilter<Act>;
    pub type EnvConfig = GymEnvConfig<Obs, Act, ObsFilter, ActFilter>;
    pub type Env = GymEnv<Obs, Act, ObsFilter, ActFilter>;
    pub type StepProc = SimpleStepProcessor<Env, ObsBatch, ActBatch>;
    pub type ReplayBuffer = SimpleReplayBuffer<ObsBatch, ActBatch>;
    pub type Evaluator = DefaultEvaluator<Env>;
}

use obs_act_types::*;

mod config {
    use super::*;

    #[derive(Serialize)]
    pub struct DqnCartpoleConfig {
        pub env_config: EnvConfig,
        pub agent_config: DqnConfig<Mlp>,
        pub trainer_config: TrainerConfig,
    }

    impl DqnCartpoleConfig {
        pub fn new(in_dim: i64, out_dim: i64, max_opts: usize, eval_interval: usize) -> Self {
            let env_config = create_env_config(false);
            let agent_config = create_agent_config(in_dim, out_dim);
            let trainer_config = TrainerConfig::default()
                .max_opts(max_opts)
                .opt_interval(OPT_INTERVAL)
                .eval_interval(eval_interval)
                .record_agent_info_interval(EVAL_INTERVAL)
                .record_compute_cost_interval(EVAL_INTERVAL)
                .flush_record_interval(EVAL_INTERVAL)
                .save_interval(EVAL_INTERVAL)
                .warmup_period(WARMUP_PERIOD);
            Self {
                env_config,
                agent_config,
                trainer_config,
            }
        }
    }

    pub fn create_env_config(render: bool) -> EnvConfig {
        let mut env_config = EnvConfig::default()
            .name(ENV_NAME.to_string())
            .obs_filter_config(ObsFilter::default_config())
            .act_filter_config(ActFilter::default_config());

        if render {
            env_config = env_config
                .render_mode(Some("human".to_string()))
                .set_wait_in_millis(10);
        }
        env_config
    }

    pub fn create_agent_config(in_dim: i64, out_dim: i64) -> DqnConfig<Mlp> {
        let device = tch::Device::cuda_if_available();
        let opt_config = border_tch_agent::opt::OptimizerConfig::Adam { lr: LR_CRITIC };
        let mlp_config = MlpConfig::new(in_dim, vec![256, 256], out_dim, false);
        let model_config = DqnModelConfig::default()
            .q_config(mlp_config)
            .out_dim(out_dim)
            .opt_config(opt_config);
        DqnConfig::default()
            .n_updates_per_opt(N_UPDATES_PER_OPT)
            .batch_size(BATCH_SIZE)
            .discount_factor(DISCOUNT_FACTOR)
            .tau(TAU)
            .model_config(model_config)
            .device(device)
            .critic_loss(CRITIC_LOSS)
    }
}

use config::{create_agent_config, create_env_config, DqnCartpoleConfig};

/// `model_dir` - Directory where TFRecord and model parameters are saved with
///               [`TensorboardRecorder`].
/// `config` - Configuration parameters for a run of MLflow. These are used for
///            recording purpose only when a new run is created.
fn create_recorder(
    args: &Args,
    model_dir: &str,
    config: Option<&DqnCartpoleConfig>,
) -> Result<Box<dyn Recorder<Env, ReplayBuffer>>> {
    match args.mlflow {
        true => {
            let client = MlflowTrackingClient::new("http://localhost:8080")
                .set_experiment(MLFLOW_EXPERIMENT_NAME)?;
            let recorder_run = client.create_recorder(MLFLOW_RUN_NAME)?;
            if let Some(config) = config {
                recorder_run.log_params(config)?;
                recorder_run.set_tags(MLFLOW_TAGS)?;
            }
            Ok(Box::new(recorder_run))
        }
        false => Ok(Box::new(TensorboardRecorder::new(
            model_dir, model_dir, false,
        ))),
    }
}

/// Train/eval DQN agent in cartpole environment
#[derive(Parser, Debug)]
#[command(version, about)]
struct Args {
    /// Train DQN agent, not evaluate
    #[arg(short, long, default_value_t = false)]
    train: bool,

    /// Evaluate DQN agent, not train
    #[arg(short, long, default_value_t = false)]
    eval: bool,

    /// Log metrics with MLflow
    #[arg(short, long, default_value_t = false)]
    mlflow: bool,
}

fn train(args: &Args, max_opts: usize, model_dir: &str, eval_interval: usize) -> Result<()> {
    let config = DqnCartpoleConfig::new(DIM_OBS, DIM_ACT, max_opts, eval_interval);
    let step_proc_config = SimpleStepProcessorConfig {};
    let replay_buffer_config = SimpleReplayBufferConfig::default().capacity(REPLAY_BUFFER_CAPACITY);
    let mut recorder = create_recorder(&args, model_dir, Some(&config))?;
    let mut trainer = Trainer::build(config.trainer_config.clone());

    let env = Env::build(&config.env_config, 0)?;
    let step_proc = StepProc::build(&step_proc_config);
    let mut agent = Box::new(Dqn::build(config.agent_config)) as _;
    let mut buffer = ReplayBuffer::build(&replay_buffer_config);
    let mut evaluator = Evaluator::new(&config.env_config, 42, N_EPISODES_PER_EVAL)?;

    trainer.train(
        env,
        step_proc,
        &mut agent,
        &mut buffer,
        &mut recorder,
        &mut evaluator,
    )?;

    Ok(())
}

fn eval(args: &Args, model_dir: &str, render: bool) -> Result<()> {
    let env_config = create_env_config(render);
    let mut agent: Box<dyn Agent<_, ReplayBuffer>> = {
        let mut agent = Box::new(Dqn::build(create_agent_config(DIM_OBS, DIM_ACT))) as _;
        let recorder = create_recorder(&args, model_dir, None)?;
        recorder.load_model("best".as_ref(), &mut agent)?;
        agent.eval();
        agent
    };
<<<<<<< HEAD

    let _ = Evaluator::new(&env_config, 42, 5)?.evaluate(&mut agent)?;
=======
    let _ = Evaluator::new(&env_config, 0, 5)?.evaluate(&mut agent);
>>>>>>> b92f9927

    Ok(())
}

fn main() -> Result<()> {
    env_logger::Builder::from_env(env_logger::Env::default().default_filter_or("info")).init();
    tch::manual_seed(42);

    let args = Args::parse();

    if args.train {
        train(&args, MAX_OPTS, MODEL_DIR, EVAL_INTERVAL)?;
    } else if args.eval {
        eval(&args, MODEL_DIR, true)?;
    } else {
        train(&args, MAX_OPTS, MODEL_DIR, EVAL_INTERVAL)?;
        eval(&args, MODEL_DIR, true)?;
    }

    Ok(())
}

#[cfg(test)]
mod tests {
    use super::{eval, train, Args};
    use anyhow::Result;
    use tempdir::TempDir;

    #[test]
    fn test_dqn_cartpole() -> Result<()> {
        let tmp_dir = TempDir::new("dqn_cartpole")?;
        let model_dir = match tmp_dir.as_ref().to_str() {
            Some(s) => s,
            None => panic!("Failed to get string of temporary directory"),
        };
        let args = Args {
            train: false,
            eval: false,
            mlflow: false,
        };
        train(&args, 100, model_dir, 100)?;
        eval(&args, model_dir, false)?;
        Ok(())
    }
}<|MERGE_RESOLUTION|>--- conflicted
+++ resolved
@@ -306,12 +306,8 @@
         agent.eval();
         agent
     };
-<<<<<<< HEAD
 
     let _ = Evaluator::new(&env_config, 42, 5)?.evaluate(&mut agent)?;
-=======
-    let _ = Evaluator::new(&env_config, 0, 5)?.evaluate(&mut agent);
->>>>>>> b92f9927
 
     Ok(())
 }
